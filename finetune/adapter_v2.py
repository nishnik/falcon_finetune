--- conflicted
+++ resolved
@@ -34,9 +34,10 @@
 devices = 1
 
 # Hyperparameters
-learning_rate = 1e-5
+learning_rate = 9e-3
+# warmup_learning_rate = learning_rate * 0.01
 batch_size = 128 / devices
-micro_batch_size = 4  # set to 2 because this is fit into 12GB Vram
+micro_batch_size = 2  # set to 2 because this is fit into 12GB Vram
 gradient_accumulation_iters = batch_size // micro_batch_size
 print ("Grad accumulate iters: " , gradient_accumulation_iters)
 assert gradient_accumulation_iters > 0
@@ -44,7 +45,7 @@
 num_epochs = 5
 max_iters = num_epochs * (epoch_size // micro_batch_size) // devices
 weight_decay = 0.02
-warmup_iters = 2 * (epoch_size // micro_batch_size) // devices  # 2 epochs
+warmup_iters = 1 * (epoch_size // micro_batch_size) // devices  # 2 epochs
 print ("Warm up iters: ", warmup_iters)
 print ("Max iters: ", max_iters)
 
@@ -107,22 +108,17 @@
 
     optimizer = torch.optim.SGD(model.parameters(), lr=learning_rate, weight_decay=weight_decay)
     model, optimizer = fabric.setup(model, optimizer)
-<<<<<<< HEAD
     tokenizer = Tokenizer(checkpoint_dir / "tokenizer.json", checkpoint_dir / "tokenizer_config.json")
-    val_loss = validate(fabric, model, val_data, tokenizer)
-    fabric.print(f"step : val loss {val_loss:.4f}")
-    fabric.barrier()
-    
-    train(fabric, model, optimizer, train_data, val_data, checkpoint_dir, out_dir, tokenizer)
-=======
-
     with open(data_dir / "config.json") as data_config_path:
         max_seq_length = json.load(data_config_path).get("max_seq_length", model.config.block_size)
 
+    # val_loss = validate(fabric, model, val_data, tokenizer, max_seq_length)
+    # fabric.print(f"step : val loss {val_loss:.4f}")
+    # fabric.barrier()
+
     train_time = time.time()
-    train(fabric, model, optimizer, train_data, val_data, checkpoint_dir, out_dir, max_seq_length)
+    train(fabric, model, optimizer, train_data, val_data, checkpoint_dir, out_dir, tokenizer, max_seq_length)
     print(f"Training time: {(time.time()-train_time):.2f}s")
->>>>>>> b29ca09b
 
     # Save the final checkpoint at the end of training
     save_path = out_dir / "lit_model_adapter_finetuned.pth"
@@ -138,11 +134,8 @@
     val_data: np.ndarray,
     checkpoint_dir: Path,
     out_dir: Path,
-<<<<<<< HEAD
-    tokenizer: Tokenizer
-=======
+    tokenizer: Tokenizer,
     max_seq_length: int,
->>>>>>> b29ca09b
 ) -> None:
     step_count = 0
 
@@ -150,28 +143,28 @@
         import torch_xla.core.xla_model as xm
 
         xm.mark_step()
+    iter_num = 0
+    # train_loss = 0.0
     for iter_num in tqdm.trange(max_iters):
-        if step_count <= warmup_iters:
+        iter_num += 1
+        if iter_num <= warmup_iters:
             # linear warmup
-            lr = learning_rate * step_count / warmup_iters
+            lr = learning_rate * iter_num / warmup_iters 
             for param_group in optimizer.param_groups:
                 param_group["lr"] = lr
 
         t0 = time.time()
 
-<<<<<<< HEAD
-        input_ids, targets = get_batch(fabric, train_data, False, iter_num)
-=======
-        input_ids, targets = get_batch(fabric, train_data, max_seq_length)
->>>>>>> b29ca09b
+        input_ids, targets = get_batch(fabric, train_data, max_seq_length, True, iter_num)
 
         with fabric.no_backward_sync(model, enabled=((iter_num + 1) % gradient_accumulation_iters != 0)):
             logits = model(input_ids, max_seq_length=max_seq_length)
             loss = loss_fn(logits, targets)
             fabric.backward(loss / gradient_accumulation_iters)
+            
 
         if (iter_num + 1) % gradient_accumulation_iters == 0:
-            # torch.nn.utils.clip_grad_norm_(model.parameters(), 5.0)
+            # torch.nn.utils.clip_grad_norm_(model.parameters(), 5.0) #wont work like this, use fabric.clip
             optimizer.step()
             if fabric.device.type == "xla":
                 xm.mark_step()
@@ -179,7 +172,7 @@
             step_count += 1
 
             if step_count % eval_interval == 0:
-                val_loss = validate(fabric, model, val_data, tokenizer)
+                val_loss = validate(fabric, model, val_data, tokenizer, max_seq_length)
                 fabric.print(f"step {iter_num}: val loss {val_loss:.4f}")
                 fabric.barrier()
                 L.pytorch.utilities.memory.garbage_collection_cuda()
@@ -194,22 +187,23 @@
                 xm.mark_step()
 
         dt = time.time() - t0
+        # train_loss += loss.item()
+        # if iter_num == 65:
+        #     iter_num = 0
+        #     fabric.print(f"train_loss: {train_loss}")
+        #     train_loss = 0
+            
+            
         if iter_num % log_interval == 0:
-            fabric.print(f"iter {iter_num}: loss {loss.item():.4f}, time: {dt*1000:.2f}ms, free mem: {torch.cuda.mem_get_info()[0]/(1024*1024):.2f}")
-        if iter_num % 1000 == 0:
-            L.pytorch.utilities.memory.garbage_collection_cuda()
-            
-# def clear_memory():
-#     print ("torch.cuda.mem_get_info()"
-#     torch.cuda.get_device_properties(0).total_memory
+            fabric.print(f"iter {iter_num}: loss {loss.item():.4f}, time: {dt*1000:.2f}ms, lr: {lr}, free mem: {torch.cuda.mem_get_info()[0]/(1024*1024):.2f}")
 
 @torch.no_grad()
-def validate(fabric: L.Fabric, model: torch.nn.Module, val_data: np.ndarray, tokenizer: Tokenizer) -> torch.Tensor:
+def validate(fabric: L.Fabric, model: torch.nn.Module, val_data: np.ndarray, tokenizer: Tokenizer, max_seq_length: int) -> torch.Tensor:
     fabric.print("Validating ...")
     model.eval()
     losses = torch.zeros(eval_iters)
     for k in tqdm.trange(eval_iters):
-        input_ids, targets = get_batch(fabric, val_data, True, k)
+        input_ids, targets = get_batch(fabric, val_data, max_seq_length, True, k)
         logits = model(input_ids)
         loss = loss_fn(logits, targets)
         losses[k] = loss.item()
@@ -240,22 +234,17 @@
     return loss
 
 
-<<<<<<< HEAD
-def get_batch(fabric: L.Fabric, data: list, deterministic: bool, iter_num: int = 0):
+def get_batch(fabric: L.Fabric, data: list, max_seq_length: int, deterministic: bool, iter_num: int = 0):
     if deterministic:
         ix = torch.arange(iter_num*micro_batch_size, (iter_num + 1)*micro_batch_size)
     else:
         ix = torch.randint(len(data), (micro_batch_size,))
-=======
-def get_batch(fabric: L.Fabric, data: np.ndarray, max_seq_length: int):
-    ix = torch.randint(len(data), (micro_batch_size,))
->>>>>>> b29ca09b
 
     input_ids = [data[i]["input_ids"].type(torch.int64) for i in ix]
     labels = [data[i]["labels"].type(torch.int64) for i in ix]
 
+
     max_len = max(len(s) for s in input_ids) if fabric.device.type != "xla" else max_seq_length
-
     def pad_right(x, pad_id):
         # pad right based on the longest sequence
         n = max_len - len(x)
